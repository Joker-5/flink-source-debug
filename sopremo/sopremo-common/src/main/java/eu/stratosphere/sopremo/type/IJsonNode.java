--- conflicted
+++ resolved
@@ -29,11 +29,7 @@
  * @author Michael Hopstock
  * @author Tommy Neubert
  */
-<<<<<<< HEAD
 public interface IJsonNode extends Serializable, Value, NormalizableKey, Cloneable {
-=======
-public interface IJsonNode extends Serializable, Value, Key {
->>>>>>> a5270b45
 
 	public abstract void clear();
 
